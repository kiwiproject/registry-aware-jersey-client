<?xml version="1.0" encoding="UTF-8"?>

<project xmlns="http://maven.apache.org/POM/4.0.0" xmlns:xsi="http://www.w3.org/2001/XMLSchema-instance" xsi:schemaLocation="http://maven.apache.org/POM/4.0.0 http://maven.apache.org/xsd/maven-4.0.0.xsd">
    <modelVersion>4.0.0</modelVersion>

    <parent>
        <groupId>org.kiwiproject</groupId>
        <artifactId>kiwi-parent</artifactId>
        <version>1.0.0</version>
    </parent>

    <artifactId>registry-aware-jersey-client</artifactId>
<<<<<<< HEAD
    <version1.0.0-SNAPSHOT</version>
=======
    <version>1.0.0-SNAPSHOT</version>
>>>>>>> 79581bd0
    <packaging>jar</packaging>

    <name>${project.groupId}:${project.artifactId}</name>
    <description>
        Extensions to Jersey Client providing awareness of services registered in a service registry like Consul or
        Eureka
    </description>
    <url>https://github.com/kiwiproject/registry-aware-jersey-client</url>
    <inceptionYear>2020</inceptionYear>

    <scm>
        <connection>scm:git:https://github.com/kiwiproject/registry-aware-jersey-client.git</connection>
        <developerConnection>scm:git:git@github.com:kiwiproject/registry-aware-jersey-client.git</developerConnection>
        <url>https://github.com/kiwiproject/registry-aware-jersey-client</url>
        <tag>HEAD</tag>
    </scm>

    <properties>
        <!-- Versions for required dependencies -->
        <dropwizard.version>2.0.24</dropwizard.version>
        <dropwizard-config-providers.version>0.17.0</dropwizard-config-providers.version>
        <jersey.version>2.33</jersey.version>
        <kiwi.version>0.25.0</kiwi.version>
        <service-discovery-client.version>0.19.0</service-discovery-client.version>

        <!-- Versions for provided dependencies -->
        <hibernate-validator.version>6.1.7.Final</hibernate-validator.version>
        <httpcore.version>4.4.14</httpcore.version>
        <jackson.version>[2.10.5,2.10.6)</jackson.version>
        <metrics-jersey2>4.1.25</metrics-jersey2>
        <metrics-jetty9>4.1.25</metrics-jetty9>
        <metrics-servlets.version>4.1.25</metrics-servlets.version>

        <!-- Versions for optional dependencies -->

        <!-- Versions for test dependencies -->
        <kiwi-test.version>0.21.0</kiwi-test.version>

        <!-- Versions for plugins -->

        <!-- Build properties -->

        <!-- Sonar properties -->
        <sonar.projectKey>kiwiproject_registry-aware-jersey-client</sonar.projectKey>
        <sonar.organization>kiwiproject</sonar.organization>
        <sonar.host.url>https://sonarcloud.io</sonar.host.url>
    </properties>

    <dependencies>
        <!-- Required dependencies -->

        <dependency>
            <groupId>org.kiwiproject</groupId>
            <artifactId>dropwizard-config-providers</artifactId>
            <version>${dropwizard-config-providers.version}</version>
        </dependency>

        <dependency>
            <groupId>io.dropwizard</groupId>
            <artifactId>dropwizard-util</artifactId>
            <version>${dropwizard.version}</version>
        </dependency>

        <dependency>
            <groupId>org.glassfish.jersey.core</groupId>
            <artifactId>jersey-client</artifactId>
            <version>${jersey.version}</version>
        </dependency>

        <dependency>
            <groupId>org.kiwiproject</groupId>
            <artifactId>kiwi</artifactId>
            <version>${kiwi.version}</version>
        </dependency>

        <dependency>
            <groupId>org.kiwiproject</groupId>
            <artifactId>service-discovery-client</artifactId>
            <version>${service-discovery-client.version}</version>
        </dependency>

        <!-- Provided dependencies -->
        <dependency>
            <groupId>io.dropwizard</groupId>
            <artifactId>dropwizard-client</artifactId>
            <version>${dropwizard.version}</version>
            <scope>provided</scope>
            <exclusions>
                <exclusion>
                    <groupId>org.hibernate.validator</groupId>
                    <artifactId>hibernate-validator</artifactId>
                </exclusion>
                <exclusion>
                    <groupId>org.apache.httpcomponents</groupId>
                    <artifactId>httpcore</artifactId>
                </exclusion>
                <exclusion>
                    <groupId>io.dropwizard.metrics</groupId>
                    <artifactId>metrics-jersey2</artifactId>
                </exclusion>
                <exclusion>
                    <groupId>org.slf4j</groupId>
                    <artifactId>slf4j-api</artifactId>
                </exclusion>
            </exclusions>
        </dependency>

        <dependency>
            <groupId>io.dropwizard</groupId>
            <artifactId>dropwizard-jackson</artifactId>
            <version>${dropwizard.version}</version>
            <scope>provided</scope>
            <exclusions>
                <exclusion>
                    <groupId>org.checkerframework</groupId>
                    <artifactId>checker-qual</artifactId>
                </exclusion>
                <exclusion>
                    <groupId>com.google.errorprone</groupId>
                    <artifactId>error_prone_annotations</artifactId>
                </exclusion>
                <exclusion>
                    <groupId>com.google.guava</groupId>
                    <artifactId>guava</artifactId>
                </exclusion>
                <exclusion>
                    <groupId>com.fasterxml.jackson.core</groupId>
                    <artifactId>jackson-databind</artifactId>
                </exclusion>
                <exclusion>
                    <groupId>joda-time</groupId>
                    <artifactId>joda-time</artifactId>
                </exclusion>
            </exclusions>
        </dependency>

        <dependency>
            <groupId>org.hibernate.validator</groupId>
            <artifactId>hibernate-validator</artifactId>
            <version>${hibernate-validator.version}</version>
            <scope>provided</scope>
            <exclusions>
                <exclusion>
                    <groupId>com.fasterxml</groupId>
                    <artifactId>classmate</artifactId>
                </exclusion>
            </exclusions>
        </dependency>

        <dependency>
            <groupId>org.apache.httpcomponents</groupId>
            <artifactId>httpcore</artifactId>
            <version>${httpcore.version}</version>
            <scope>provided</scope>
        </dependency>

        <dependency>
            <groupId>com.fasterxml.jackson.core</groupId>
            <artifactId>jackson-databind</artifactId>
            <version>${jackson.version}</version>
            <scope>provided</scope>
        </dependency>

        <dependency>
            <groupId>com.fasterxml.jackson.jaxrs</groupId>
            <artifactId>jackson-jaxrs-json-provider</artifactId>
            <version>${jackson.version}</version>
            <scope>provided</scope>
            <exclusions>
                <exclusion>
                    <groupId>com.fasterxml.jackson.core</groupId>
                    <artifactId>jackson-databind</artifactId>
                </exclusion>
                <exclusion>
                    <groupId>jakarta.activation</groupId>
                    <artifactId>jakarta.activation-api</artifactId>
                </exclusion>
                <exclusion>
                    <groupId>jakarta.xml.bind</groupId>
                    <artifactId>jakarta.xml.bind-api</artifactId>
                </exclusion>
            </exclusions>
        </dependency>

        <dependency>
            <groupId>org.glassfish.jersey.connectors</groupId>
            <artifactId>jersey-apache-connector</artifactId>
            <version>${jersey.version}</version>
            <scope>provided</scope>
            <exclusions>
                <exclusion>
                    <groupId>org.apache.httpcomponents</groupId>
                    <artifactId>httpclient</artifactId>
                </exclusion>
            </exclusions>
        </dependency>

        <dependency>
            <groupId>org.glassfish.jersey.inject</groupId>
            <artifactId>jersey-hk2</artifactId>
            <version>${jersey.version}</version>
            <scope>provided</scope>
            <exclusions>
                <exclusion>
                    <groupId>org.javassist</groupId>
                    <artifactId>javassist</artifactId>
                </exclusion>
            </exclusions>
        </dependency>

        <dependency>
            <groupId>org.glassfish.jersey.media</groupId>
            <artifactId>jersey-media-multipart</artifactId>
            <version>${jersey.version}</version>
            <scope>provided</scope>
        </dependency>

        <dependency>
            <groupId>io.dropwizard.metrics</groupId>
            <artifactId>metrics-jersey2</artifactId>
            <version>${metrics-jersey2}</version>
            <scope>provided</scope>
            <exclusions>
                <exclusion>
                    <groupId>org.glassfish.jersey.core</groupId>
                    <artifactId>jersey-server</artifactId>
                </exclusion>
                <exclusion>
                    <groupId>io.dropwizard.metrics</groupId>
                    <artifactId>metrics-annotation</artifactId>
                </exclusion>
                <exclusion>
                    <groupId>io.dropwizard.metrics</groupId>
                    <artifactId>metrics-core</artifactId>
                </exclusion>
            </exclusions>
        </dependency>

        <dependency>
            <groupId>io.dropwizard.metrics</groupId>
            <artifactId>metrics-jetty9</artifactId>
            <version>${metrics-jetty9}</version>
            <scope>provided</scope>
            <exclusions>
                <exclusion>
                    <groupId>org.eclipse.jetty</groupId>
                    <artifactId>jetty-server</artifactId>
                </exclusion>
            </exclusions>
        </dependency>

        <dependency>
            <groupId>io.dropwizard.metrics</groupId>
            <artifactId>metrics-servlets</artifactId>
            <version>${metrics-servlets.version}</version>
            <scope>provided</scope>
            <exclusions>
                <exclusion>
                    <groupId>com.fasterxml.jackson.core</groupId>
                    <artifactId>jackson-core</artifactId>
                </exclusion>
                <exclusion>
                    <groupId>com.fasterxml.jackson.core</groupId>
                    <artifactId>jackson-databind</artifactId>
                </exclusion>
                <exclusion>
                    <groupId>org.slf4j</groupId>
                    <artifactId>slf4j-api</artifactId>
                </exclusion>
            </exclusions>
        </dependency>

        <!-- Test dependencies -->

        <dependency>
            <groupId>io.dropwizard</groupId>
            <artifactId>dropwizard-testing</artifactId>
            <version>${dropwizard.version}</version>
            <scope>test</scope>
            <exclusions>
                <exclusion>
                    <groupId>ch.qos.logback</groupId>
                    <artifactId>logback-classic</artifactId>
                </exclusion>
                <exclusion>
                    <groupId>ch.qos.logback</groupId>
                    <artifactId>logback-core</artifactId>
                </exclusion>
                <exclusion>
                    <groupId>com.google.guava</groupId>
                    <artifactId>guava</artifactId>
                </exclusion>
                <exclusion>
                    <groupId>jakarta.servlet</groupId>
                    <artifactId>jakarta.servlet-api</artifactId>
                </exclusion>
            </exclusions>
        </dependency>

        <dependency>
            <groupId>org.kiwiproject</groupId>
            <artifactId>kiwi-test</artifactId>
            <version>${kiwi-test.version}</version>
            <scope>test</scope>
        </dependency>

        <dependency>
            <groupId>com.fasterxml.jackson.core</groupId>
            <artifactId>jackson-core</artifactId>
            <version>${jackson.version}</version>
            <scope>test</scope>
        </dependency>

        <dependency>
            <groupId>com.fasterxml.jackson.dataformat</groupId>
            <artifactId>jackson-dataformat-yaml</artifactId>
            <version>${jackson.version}</version>
            <scope>test</scope>
            <exclusions>
                <exclusion>
                    <groupId>com.fasterxml.jackson.core</groupId>
                    <artifactId>jackson-databind</artifactId>
                </exclusion>
            </exclusions>
        </dependency>

    </dependencies>

</project><|MERGE_RESOLUTION|>--- conflicted
+++ resolved
@@ -10,11 +10,7 @@
     </parent>
 
     <artifactId>registry-aware-jersey-client</artifactId>
-<<<<<<< HEAD
-    <version1.0.0-SNAPSHOT</version>
-=======
     <version>1.0.0-SNAPSHOT</version>
->>>>>>> 79581bd0
     <packaging>jar</packaging>
 
     <name>${project.groupId}:${project.artifactId}</name>
